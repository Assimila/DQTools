"""
Send requests and receive replies from DQ server.

Please see prototype code in scratch/ for lots of helpful print
statements which are removed here for clarity.

***************************************************************
REQUIRES .assimila_dq file to work - this is in the test/ area.
***************************************************************

Code modified from ECMWF api.py
(https://software.ecmwf.int/wiki/download/attachments/56664858/ecmwf-
api-client-python.tgz)
which is (C) Copyright 2012-2013 ECMWF.
Their software is licensed under the terms of the Apache Licence
Version 2.0 which can be obtained at
http://www.apache.org/licenses/LICENSE-2.0.

"""
from .connect_log.setup_logger import SetUpLogger

import logging
import os.path as op
import os
import json
import requests
import pickle
import gzip
import datetime
# ======================================================================
# Methods and class to support login credentials.


# Exception class
class DQIdentFetchError(Exception):
    def __init__(self, arg):
        self.message = arg

    def __str__(self):
        return repr(self.message)


def _get_dqident_from_env():
    """
    Query environment variables for DQ connection details.
    All must be set for this to be valid.
    :return: connection information
    """
    try:
        pwd = os.environ["ASSIMILA_DQ_PWD"]
        port = os.environ["ASSIMILA_DQ_PORT"]
        url = os.environ["ASSIMILA_DQ_URL"]
        login = os.environ["ASSIMILA_DQ_LOGIN"]
        return pwd, url, port, login
    except KeyError:
        raise DQIdentFetchError("ERROR: Could not get the DataCube credentials from "
                              "the environment")


def _get_dqident_from_file(identfile=None):
    """
    Obtain DQ connection details from user's file.
    :param identfile: file containing datacube connection identification and credentials
    :return: connection information
    """
    # TODO decide on standard location of specific user connection file
    # dq_file = os.path.normpath(os.path.expanduser("~/.assimila_dq"))

    if identfile is None:
        # this line assumes that the client's password is in the same
        # place as the code creating the AssimilaData() object.
        dq_file = op.join(op.abspath(op.curdir), ".assimila_dq")
    else:
        dq_file = identfile

    try:
        with open(dq_file) as f:
            config = json.load(f)
    except IOError as e:  # Failed reading from file
        raise DQIdentFetchError("ERROR: File reading failed" + str(e))
    except ValueError:  # JSON decoding failed
        raise DQIdentFetchError("ERROR: Missing or malformed DQ identification in '%s'"
                              % dq_file)
    except Exception as e:  # Unexpected error
        raise DQIdentFetchError(str(e))

    try:
        pwd = config["pwd"]
        port = config["port"]
        url = config["url"]
        login = config["login"]
        return pwd, url, port, login

    except Exception:
        raise DQIdentFetchError("ERROR: Missing or malformed DQ identification in '%s'"
                              % dq_file)


def get_dqident_values(identfile=None):
    """
    Get the DataCube identification from the environment or the '.assimila_dq'
    file. The environment is looked at first.

    :param identfile: optional location of user's credentials file
    :return: tuple with the pwd, url, port and login forming the API
             identification.

    :raise: DQIdentFetchError: When unable to get the API identification from
            either the environment or the assimila_dq file.
    """
    try:
        ident_values = _get_dqident_from_env()
    except DQIdentFetchError:
        try:
            ident_values = _get_dqident_from_file(identfile)
        except DQIdentFetchError:
            raise

    return ident_values

# ======================================================================
# Methods and classes to support http connection.
# NOTE that this is broken into two classes following the ECMWF design
# where each has a lot more to do. To allow room for expansion, they've
# not been combined here.
#
# Please see prototype code for lots of helpful print statements which
# are removed here for clarity.


class APIRequest(object):
    """
    Http client class.
    Creates headers, sends requests and receives responses. Deals with
    conversion to/from binary for transmission.

    Note that the class is instantiated afresh on each connection so
    cannot keep any instance variables between connections.
    """
    def __init__(self, logger, service, url, login=None, pwd=None):
        """
        Create DQ client http object.
        Ensure user has correct credentials.
        :param logger: instance of the logger created by the client
                       (currently unused)
        :param service: command from user
        :param url: http connection address
        :param login: user login
        :param pwd: user encrypted password
        :raise ConnectionRefusedError: for any problem with login details
        :raise ConnectionError: for problems connecting to the server
        :raise Exception: anything else
        """
        self.logger = logger
        self.service = service
        self.url = url
        self.login = login
        self.pwd = pwd

        # try:
        #     # check credentials with simple connection. Header could
        #     # contain cookie for future use.
        #     hdrs = {"From": self.login, "X-DQ-PWD": self.pwd,
        #             "X-DQ-SERVICE": self.service}
        #     resp = requests.get(self.url, headers=hdrs)
        #
        #     if resp.status_code != 200:
        #         raise ConnectionRefusedError(resp.headers)
        #
        # except ConnectionRefusedError:
        #     # catch the error we've just raised to ensure it gets
        #     # passed up verbatim.
        #     raise
        # except ConnectionError as e:
        #     print("Connection Error : %s" % e.args)
        #     raise
        # except Exception as e:
        #     print("Other error : %s" % e.__repr__())
        #     raise

    def get_from_dq(self, req):
        """
        Retrieve information or data from the datacube.
        Depending on the command, this function either writes a file at
        the specified target, returns an xarray of raw data, or returns
        json format metadata.

        :param req: json request

        :return: x-array data, or metadata. No return if file requested.

        :raise Exception: for any problems
        """
        try:
            payload = pickle.dumps(req, protocol=-1)
            resp = requests.post(self.url, auth=(self.login, self.pwd), data=payload)

            if resp.status_code != 200:

                # this code replaces the line breaks(\n) mix with the \\ to
                # normal line breaks which fixes the issue of the exception
                # not displaying properly when raised, altough it does not
                # fix the log, also removes brackets at start and end of
                # error message

                # Another possible solution when the only thing that doesnt
                # need to be fixed is the error heading:
                # keys = resp.headers.keys()
                # for i in resp.headers:
                #   try:
                #       resp.headers[keys[i]] = resp.headers[keys[i]].replace(
                #       "\\n",\n").replace("\\", " ").replace("("
                #       ,"").replace(")","")
                #   except TypeError:
                #       pass

                formatted_str = resp.headers['error'].replace(
                    "\\n", "\n").replace("\\", " ").replace("(", "")\
                    .replace(")", "")

                resp.headers.update({'error': formatted_str})

                if resp.status_code == 401:
                    raise ConnectionRefusedError(resp.headers)
                else:
                    raise Exception(resp.headers['error'])

            if self.service == "GET_FILE":
                target = req.get("target")
                resp_unpacked = gzip.decompress(resp.content)
                with open(target, "wb") as tgt:
                    # binary content
                    # tgt.write(resp.content)
                    tgt.write(resp_unpacked)

            elif self.service == "GET_DATA":
                resp_unpacked = gzip.decompress(resp.content)
                # use pickle to de-serialize xarray data
                return pickle.loads(resp_unpacked)

            elif self.service == "GET_META":
                return pickle.loads(resp.content)

            else:
                # TODO assume text content or raise Exception
                print(resp.text)

        except Exception:
            raise

    def put_to_dq(self, req, data=None):
        """
        Upload information, data or file to the datacube.
        The service asked for is used to determine the upload location
        on the server (if data or file).

        :param req: json request
        :param data: optional x-array to upload

        :return: no return

        :raise Exception: for any problems
        """
        # POST to server replies with url to send in the
        # PUT request
        # Also send the metadata so the server has access to it later
        # in the PUT request

        try:
            # for metadata and registration, this request contains ALL info.
            payload = pickle.dumps(req, protocol=-1)
            resp_1 = requests.post(self.url, auth=(self.login, self.pwd), data=payload)

            if resp_1.status_code != 200:
                formatted_str = resp_1.headers['error'].replace(
                        "\\n", "\n").replace("\\", " ").replace("(", "") \
                    .replace(")", "")

                resp_1.headers.update({'error': formatted_str})

                if resp_1.status_code == 401:
                    raise ConnectionRefusedError(resp_1.headers)
                else:
                    raise Exception(resp_1.headers['error'])

            # extract the response's text for PUT_FILE and PUT_DATA only.
            if self.service == "PUT_FILE":
                put_url = self.url + resp_1.text
                # 'source' will be local upload filepath
                if 'source' in req:
                    # requests library allows files to be sent, but I
                    # can't work out how to extract on the server side so
                    # have made it a payload  instead. If anyone else can
                    # get it to work... please do :)

                    # convert contents of file to bytes and compress
                    with open(req.get('source'), 'rb') as f_in:
                        payload = gzip.compress(f_in.read())

                    resp_2 = requests.put(put_url,
                                          auth=(self.login, self.pwd),
                                          data=payload)
                    if resp_2.status_code != 200:
                        raise Exception(resp_2.headers)
                else:
                    # raise exception if no source provided provided.
                    raise Exception("Non-existent source file.")

            elif self.service == "PUT_DATA":
                put_url = self.url + resp_1.text
                if data is not None:  # data is xarray

                    # For ERA5 registration, the below line caused a
                    # spike of 7.2GB of memory usage from a 1.4GB array
                    payload_pickled = pickle.dumps(data, protocol=-1)
                    payload = gzip.compress(payload_pickled)

                    resp_2 = requests.put(put_url,
                                          auth=(self.login, self.pwd),
                                          data=payload)

                    if resp_2.status_code != 200:
                        raise Exception(resp_2.headers)

            elif self.service == "PUT_NEW" or self.service == "PUT_META":
                # for PUT_NEW (registration) we may have a list of items where
                # their yaml definition files will be local on the server
                # or a dictionary registration definition.
                # For registration using a file, use PUT_FILE

                # All information was sent in the first requests.post() where
                # it is actioned by the server.
                pass

            else:
                raise Exception("Unsupported http command.")

        except Exception:
            raise


class AssimilaData(object):
    """
    Class providing a client with methods to interact with the datacube.
    It combines the connection and work requests, extracting
    information from the formatted request data to control the http
    client behaviour.

    The only two methods (get() and put()) always create the APIRequest.
    This then checks the authentication with the call handled by the
    server's do_GET() handler.
    Subsequent requests are handled by do_POST() and do_PUT() where the
    command sent in the request determines the behaviour.
    """
    def __init__(self, url=None, port=None, pwd=None, login=None,
                 identfile=None, test=False):
        """
        Create the DQ client API object.
        Connection information may be provided. If none, or some is
        missing, the details will be found from either the environment
        or from the user's connection config. file.

        :param url: DQ server address
        :param port: DQ server port
        :param pwd: User's unique pwd (as provided by Assimila)
        :param login: User's unique login string with date, access and email
        :param identfile: optional location of user's credentials file
        :param test: optional, to control creation of on-the-fly log filename
        """
        # set up the logging output filename here so that no changes are
<<<<<<< HEAD
        # needed in its configuration file.
        base, extension = os.path.splitext('/workspace/logs/DQClient.log')
        today = datetime.datetime.today()
        log_filename = "{}{}{}".format(base,
                                       today.strftime("_%Y_%m_%d"),
                                       extension)

        SetUpLogger.setup_logger(
            log_filename=log_filename,
            default_config=op.abspath(op.join(op.dirname(__file__),
                                      "./connect_log/logging_config.yml")))
=======
        # needed in its configuration file to account for where the code
        # may be checked out.
        if not test:
            base, extension = os.path.splitext('./connect_log/DQClient.log')
            today = datetime.datetime.today()
            log_filename = "{}{}{}".format(base,
                                           today.strftime("_%Y_%m_%d"),
                                           extension)

            SetUpLogger.setup_logger(
                log_filename=op.abspath(op.join(op.dirname(__file__),
                                                log_filename)),
                default_config=op.abspath(op.join(op.dirname(__file__),
                                          "./connect_log/logging_config.yml")))
        else:
            # for testing, the log filename is controlled by the test class.
            SetUpLogger.setup_logger(
                default_config=op.abspath(op.join(op.dirname(__file__),
                                          "./connect_log/logging_config.yml")))

>>>>>>> 04fd4133
        self.logger = logging.getLogger("__main__")

        if url is None or port is None or pwd is None or login is None:
            pwd, url, port, login = get_dqident_values(identfile)

        self.url = url
        self.pwd = pwd
        self.login = login
        self.port = port
        self.full_url = self.url + ':' + self.port

        # self.logger.info(f"HTTP Client initialised with identification file: {identfile}")
        self.logger.info("HTTP Client initialised with identification file: %s"
                         % identfile)

    def __del__(self):
        logging.shutdown()

    def get(self, req):
        """
        Retrieve requested information from the datacube.

        :param req: json formatted command

        :return: xarray data, or metadata. No return if file requested.

        :raise ConnectionRefusedError: if authentication fails
        :raise Exception: for any other problem
        """
        try:
            c = APIRequest(self.logger, req.get('command'),
                           self.full_url, self.login, self.pwd)

            if req.get('command') == 'GET_FILE':
                c.get_from_dq(req)
            else:
                return c.get_from_dq(req)

        except ConnectionRefusedError as e:
            # print("User not authorised : %s" % e.args)
            self.logger.warning("User not authorised : %s" % e.args)
            raise
        except Exception as e:
            # print("Error in client get : %s" % e.__repr__())
            self.logger.warning("Error in client get : %s" % e.__repr__())
            raise

    def put(self, req, data=None):
        """
        Store given information in the datacube.

        :param req: json formatted command
        :param data: optional xarray data

        :return: no return

        :raise ConnectionRefusedError: if authentication fails
        :raise Exception: for any other problem
        """
        try:
            c = APIRequest(self.logger, req.get('command'),
                           self.full_url, self.login, self.pwd)

            if req.get('command') == 'PUT_DATA':
                c.put_to_dq(req, data=data)
            else:
                c.put_to_dq(req)

        except ConnectionRefusedError as e:
            # print("User not authorised : %s" % e.strerror)
            self.logger.warning("User not authorised : %s" % e.strerror)
            raise
        except Exception as e:
            # print("Error in client put : %s" % e.__repr__())
            self.logger.warning("Error in client put : %s" % e.__repr__())
            raise<|MERGE_RESOLUTION|>--- conflicted
+++ resolved
@@ -368,19 +368,6 @@
         :param test: optional, to control creation of on-the-fly log filename
         """
         # set up the logging output filename here so that no changes are
-<<<<<<< HEAD
-        # needed in its configuration file.
-        base, extension = os.path.splitext('/workspace/logs/DQClient.log')
-        today = datetime.datetime.today()
-        log_filename = "{}{}{}".format(base,
-                                       today.strftime("_%Y_%m_%d"),
-                                       extension)
-
-        SetUpLogger.setup_logger(
-            log_filename=log_filename,
-            default_config=op.abspath(op.join(op.dirname(__file__),
-                                      "./connect_log/logging_config.yml")))
-=======
         # needed in its configuration file to account for where the code
         # may be checked out.
         if not test:
@@ -401,7 +388,6 @@
                 default_config=op.abspath(op.join(op.dirname(__file__),
                                           "./connect_log/logging_config.yml")))
 
->>>>>>> 04fd4133
         self.logger = logging.getLogger("__main__")
 
         if url is None or port is None or pwd is None or login is None:
