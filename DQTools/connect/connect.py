--- conflicted
+++ resolved
@@ -82,24 +82,6 @@
         """
         try:
 
-<<<<<<< HEAD
-            result = self.http_client.get({'command': 'GET_META',
-                                           'product': product,
-                                           'subproduct': subproduct,
-                                           'bounds': bounds,
-                                           'tile': tile})
-
-            # Dereference to get 2nd (sub-prod) element of the first (and
-            # only) sub-list
-            # * result[0][0] is the meta-data of the product: idproduct, name,
-            # longname, description, keywords, link, srid
-            # * result[0][1] is of the sub-product where, if it has data,
-            # there is a row for each datetime. Other columns are identical
-            # for each row: idsubproduct, name, longname, description, units,
-            # minvalue, maxvalue, keywords, link, datascalefactor,
-            # dataoffset, datafillvalue, idproduct, frequency, gold, tile
-            return result[0][1]
-=======
             result = self.http_client.get(
                 {'command': 'GET_META',
                  'action': 'get_subproduct_metadata_for_dqtools',
@@ -109,7 +91,6 @@
                             'tile': tile}})
 
             return result[0]
->>>>>>> 5cdcce03
 
         except Exception as e:
             raise e
@@ -186,51 +167,8 @@
 
             return data
 
-<<<<<<< HEAD
-        # Prepare the product metadata
-        get_request_metadata = {
-            'product': product,
-            'subproduct': [subproduct],
-            'start_date': start,
-            'end_date': stop,
-            'gap_filled': True,
-        }
-
-        # If a resolution has been provided then warp
-        if res:
-            get_request_metadata['warp'] = {'xRes': res, 'yRes': res}
-            get_request_metadata['warptobounds'] = True
-
-        # Add in bounds information if required
-        if tile:
-            get_request_metadata['tile'] = tile
-        elif bounds:
-            get_request_metadata['north'] = bounds.north
-            get_request_metadata['south'] = bounds.south
-            get_request_metadata['east'] = bounds.east
-            get_request_metadata['west'] = bounds.west
-        elif latlon:
-            get_request_metadata['lat'] = latlon[0]
-            get_request_metadata['lon'] = latlon[1]
-        else:
-            get_request_metadata['north'] = 90
-            get_request_metadata['south'] = -90
-            get_request_metadata['east'] = 180
-            get_request_metadata['west'] = -180
-
-        if country:
-            get_request_metadata["zonal_stats"] = country
-
-        # Request data
-        data = self.http_client.get({
-            'command': 'GET_DATA',
-            'product_metadata': get_request_metadata})
-
-        return data
-=======
-        except Exception as e:
-            raise e
->>>>>>> 5cdcce03
+        except Exception as e:
+            raise e
 
     def put_subproduct_data(self, data):
         """
@@ -280,11 +218,7 @@
 
     def register_tile(self, config_dict):
         """
-<<<<<<< HEAD
-        Register tiles and/or products+sub-product groups into the datacube.
-=======
         Register tiles with the datacube.
->>>>>>> 5cdcce03
 
         :param config_dict:
 
