--- conflicted
+++ resolved
@@ -150,12 +150,6 @@
         if country:
             get_request_metadata["zonal_stats"] = country
 
-<<<<<<< HEAD
-        # Request data
-        data = self.http_client.get({
-            'command': 'GET_DATA',
-            'product_metadata': get_request_metadata})
-=======
         try:
             # Request data
             data = self.http_client.get({
@@ -163,7 +157,6 @@
                 'product_metadata': get_request_metadata})
 
             return data
->>>>>>> 9d12e68d
 
         except Exception as e:
             raise e
@@ -227,4 +220,4 @@
             self.http_client.put(put_request)
 
         except Exception as e:
-            raise e+            raise e
